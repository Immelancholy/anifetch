import argparse
import json
import os
import pathlib
import re
import shutil
import subprocess
import sys
import time
import threading


def print_verbose(*msg):
    if args.verbose:
        print(*msg)


def strip_ansi(text):
    ansi_escape = re.compile(r"\x1b\[[0-9;]*m")
    return ansi_escape.sub("", text)


def get_text_length_of_formatted_text(text: str):
    text = strip_ansi(text)
    return len(text)


def get_ext_from_codec(codec: str):
    codec_extension_map = {
        "aac": "m4a",
        "mp3": "mp3",
        "opus": "opus",
        "vorbis": "ogg",
        "pcm_s16le": "wav",
        "flac": "flac",
        "alac": "m4a",
    }
    return codec_extension_map.get(codec, "bin")


def check_codec_of_file(file: str):
    ffprobe_cmd = [
        "ffprobe",
        "-v",
        "error",
        "-select_streams",
        "a:0",
        "-show_entries",
        "stream=codec_name",
        "-of",
        "default=nokey=1:noprint_wrappers=1",
        file,
    ]
    codec = str(subprocess.check_output(ffprobe_cmd, text=True).strip())
    return codec


def extract_audio_from_file(file: str, extension):
    audio_file = BASE_PATH / f"output_audio.{extension}"
    extract_cmd = [
        "ffmpeg",
        "-i",
        file,
        "-y",
        "-vn",
        "-c:a",
        "copy",
        "-loglevel",
        "quiet",
        audio_file,
    ]
    subprocess.call(extract_cmd)
    return audio_file


def get_data_path():
    xdg_data_home = os.environ.get(
        "XDG_DATA_HOME", os.path.expanduser("~/.local/share")
    )
    data_path = os.path.join(xdg_data_home, "anifetch")
    os.makedirs(data_path, exist_ok=True)
    return pathlib.Path(data_path)


def check_sound_flag():
    if "--sound" in sys.argv or "-s" in sys.argv:
        return True
    return False

def check_chroma_flag():
    if "--chroma" in sys.argv:
        return True
    return False


st = time.time()

GAP = 2
PAD_LEFT = 4

parser = argparse.ArgumentParser(
    prog="Anifetch",
    description="Allows you to use neofetch with video in terminal(using chafa).",
)
parser.add_argument(
    "-b",
    "--benchmark",
    default=False,
    help="For testing. Runs Anifetch without actually starting the animation.",
    action="store_true",
)
parser.add_argument(
    "-f",
    "--filename",
    "--file",
    required=True,
    help="Specify a file via this argument.",
    type=str,
)
parser.add_argument(
    "-w",
    "-W",
    "--width",
    default=40,
    help="Width of the chafa animation.",
    type=int,
)
parser.add_argument(
    "-H",
    "--height",
    default=20,
    help="Height of the chafa animation.",
    type=int,
)
parser.add_argument("-v", "--verbose", default=False, action="store_true")
parser.add_argument(
    "-r",
    "--framerate",
    default=10,
    help="Sets the framerate when extracting frames from ffmpeg.",
    type=int,
)
parser.add_argument(
    "-pr",
    "--playback-rate",
    default=10,
    help="Ignored when a sound is playing so that desync doesn't happen. Sets the playback rate of the animation. Not to be confused with the 'framerate' option. This basically sets for how long the script will wait before rendering new frame, while the framerate option affects how many frames are generated via ffmpeg.",
)
parser.add_argument(
    "-s",
    "--sound",
    required=False,
    nargs="?",
    help="Optional. Will playback a sound file while displaying the animation. If you give only -s without any sound file it will attempt to extract the sound from the video.",
    type=str,
)
parser.add_argument(
    "-fr",
    "--force-render",
    default=False,
    action="store_true",
    help="Disabled by default. Anifetch saves the filename to check if the file has changed, if the name is same, it won't render it again. If enabled, the video will be forcefully rendered, whether it has the same name or not. Please note that it only checks for filename, if you changed the framerate then you'll need to force render.",
)
parser.add_argument(
    "-c",
    "--chafa-arguments",
    default="--symbols ascii --fg-only",
    help="Specify the arguments to give to chafa. For more informations, use 'chafa --help'",
)
parser.add_argument(
    "-ff",
    "--fast-fetch",
    default=False,
    help="Add this argument if you want to use fastfetch instead. Note than fastfetch will be run with '--logo none'.",
    action="store_true",
)
parser.add_argument( 
    "--chroma",
    required=False,
    nargs="?",
    help="Add this argument to chromakey a hexadecimal color from the video using ffmpeg using syntax of '--chroma <hex color>:<similarity>:<blend>' with <hex-color> being 0xRRGGBB with a 0x as opposed to a # e.g. '--chroma 0xc82044:0.1:0.1'",
    type=str,
)
args = parser.parse_args()
args.sound_flag_given = check_sound_flag()  # adding this to the args so that it considers whether the flag was given or not and if the flag is given what the sound file was.
args.chroma_flag_given = check_chroma_flag()


BASE_PATH = get_data_path()

if not (BASE_PATH / "video").exists():
    os.mkdir(BASE_PATH / "video")
if not (BASE_PATH / "output").exists():
    os.mkdir(BASE_PATH / "output")

if not pathlib.Path(args.filename).exists():
    print("Couldn't find file", pathlib.Path(args.filename))
    raise FileNotFoundError(args.filename)


if args.sound_flag_given:
    if args.sound:
        pass
    else:
        codec = check_codec_of_file(args.filename)
        ext = get_ext_from_codec(codec)
        args.sound_saved_path = str(BASE_PATH / f"output_audio.{ext}")
if args.chroma_flag_given:
    if args.chroma.startswith("#"):
        sys.exit("Color for hex code starts with an '0x'! Not a '#'")

# check cache
old_filename = ""
should_update = False
try:
    args_dict = {key: value for key, value in args._get_kwargs()}
    if args.force_render:
        should_update = True
    else:
        with open(BASE_PATH / "cache.json", "r") as f:
            data = json.load(f)
        for key, value in args_dict.items():
            try:
                cached_value = data[key]
            except KeyError:
                should_update = True
                break
            if value != cached_value:  # check if all options match
                if key not in (
                    "playback_rate",
                    "verbose",
                    "fast_fetch",
                    "benchmark",
                    "force_render",
                ):  # These arguments don't invalidate the cache.
                    print_verbose(
                        f"{key} INVALID! Will cache again. Value:{value} Cache:{cached_value}",
                    )
                    should_update = True
                    print_verbose("Cache invalid, will cache again.")
except FileNotFoundError:
    should_update = True

if should_update:
    print("Caching...")


WIDTH = args.width
HEIGHT = args.height

# put cached frames here
frames: list[str] = []

def get_sound():
    print_verbose(args.sound_flag_given)

    if args.sound_flag_given:
        if args.sound:  # sound file given
            print_verbose("Sound file to use:",args.sound)
            source = pathlib.Path(args.sound)
            dest = BASE_PATH / source.with_name(f"output_audio{source.suffix}")
            shutil.copy(source, dest)
            args.sound_saved_path = str(dest)
        else:
            print_verbose("No sound file specified, will attempt to extract it from video.")
            codec = check_codec_of_file(args.filename)
            ext = get_ext_from_codec(codec)
            audio_file = extract_audio_from_file(args.filename, ext)
            print_verbose("Extracted audio file.")

            args.sound_saved_path = str(audio_file)

        print_verbose(args.sound_saved_path)

thread_sound = threading.Thread(target=get_sound)

def chafa_process(f):
    WIDTH = args.width
    HEIGHT = args.height

    chafa_args = args.chafa_arguments.strip()
    chafa_args += " --format symbols"  # Fixes https://github.com/Notenlish/anifetch/issues/1

    path = BASE_PATH / "video" / f
    chafa_cmd = [
        "chafa",
        *chafa_args.split(" "),
        # "--color-space=rgb",
        f"--size={WIDTH}x{HEIGHT}",
        path.as_posix(),
    ]
    frame = subprocess.check_output(
        chafa_cmd,
        text=True,
    )

    with open((BASE_PATH / "output" / f).with_suffix(".txt"), "w") as file:
        file.write(frame)

        # if wanted aspect ratio doesnt match source, chafa makes width as high as it can, and adjusts height accordingly.
        # AKA: even if I specify 40x20, chafa might give me 40x11 or something like that.
    HEIGHT = len(frame.splitlines())
    frames.append(frame) # dont question this, I need frames to have at least a single item

code = [str]
def chafa_files(code):
    threads = []
    animation_files = os.listdir(BASE_PATH / "video")
    print_verbose("checking dir for changes")
    while len(animation_files) == 0:
        animation_files = os.listdir(BASE_PATH / "video")
    i = 1
    sleep_time = 2 / 100
    chafa_files = os.listdir(BASE_PATH / "output")
    while len(code) == 1 or len(animation_files) != len(chafa_files):
        animation_files = os.listdir(BASE_PATH / "video")
        time.sleep(sleep_time)
        chafa_files = os.listdir(BASE_PATH / "output")
        f = str(i) + ".png"
        path = BASE_PATH / "video" / f
        if os.path.exists(path):
            thread_chafa = threading.Thread(target=chafa_process, args=(f, ))
            thread_chafa.start()
            threads.append(thread_chafa)
            print_verbose("Launching chafa threads")
            i = i + 1
            

    for i in enumerate(threads):
        thread_chafa.join()
thread_files = threading.Thread(target=chafa_files, args=(code, ))

def ffmpeg_process():
    stdout = None if args.verbose else subprocess.DEVNULL
    stderr = None if args.verbose else subprocess.STDOUT
    if args.chroma_flag_given:
        ffmpeg = subprocess.Popen(
            [
                "ffmpeg",
                "-i",
                f"{args.filename}",
                "-vf",
                f"fps={args.framerate},format=rgba,chromakey={args.chroma}",
                str(BASE_PATH / "video/%d.png"),
            ],
            stdout=stdout,
            stderr=stderr,
        )
    else:
        ffmpeg = subprocess.Popen(
            [
                "ffmpeg",
                "-i",
                f"{args.filename}",
                "-vf",
                f"fps={args.framerate},format=rgba",
                str(BASE_PATH / "video/%d.png"),
            ],
            stdout=stdout,
            stderr=stderr,
        )
    ffmpeg.wait()
    code.append("done")


<<<<<<< HEAD
    if args.sound_flag_given:
        if args.sound:  # sound file given
            print_verbose("Sound file to use:", args.sound)
            source = pathlib.Path(args.sound)
            dest = BASE_PATH / source.with_name(f"output_audio{source.suffix}")
            shutil.copy(source, dest)
            args.sound_saved_path = str(dest)
        else:
            print_verbose(
                "No sound file specified, will attempt to extract it from video."
            )
            codec = check_codec_of_file(args.filename)
            ext = get_ext_from_codec(codec)
            audio_file = extract_audio_from_file(args.filename, ext)
            print_verbose("Extracted audio file.")

            args.sound_saved_path = str(audio_file)
=======
thread_ffmpeg = threading.Thread(target=ffmpeg_process)
>>>>>>> 47c04bfc

# cache is invalid, re-render
if should_update:
    print_verbose("SHOULD RENDER WITH CHAFA")

<<<<<<< HEAD
=======
    # delete all old frames
    shutil.rmtree(BASE_PATH / "video")
    os.mkdir(BASE_PATH / "video")

>>>>>>> 47c04bfc
    # If the new anim frames is shorter than the old one, then in /output there will be both new and old frames. Empty the directory to fix this.
    shutil.rmtree(BASE_PATH / "output")
    os.mkdir(BASE_PATH / "output")

    print_verbose("Emptied the output folder.")

<<<<<<< HEAD
    # get the frames
    animation_files = os.listdir(BASE_PATH / "video")
    animation_files.sort()
    for i, f in enumerate(animation_files):
        # f = 00001.png
        chafa_args = args.chafa_arguments.strip()
        chafa_args += " --format symbols"  # Fixes https://github.com/Notenlish/anifetch/issues/1
=======
    thread_files.start()

    thread_ffmpeg.start()
>>>>>>> 47c04bfc

    thread_sound.start()


<<<<<<< HEAD
        # if wanted aspect ratio doesnt match source, chafa makes width as high as it can, and adjusts height accordingly.
        # AKA: even if I specify 40x20, chafa might give me 40x11 or something like that.
        if i == 0:
            HEIGHT = len(frame.splitlines())
            # dont question this, I need frames to have at least a single item
            frames.append(
                frame
            )
=======
    thread_ffmpeg.join()

    thread_sound.join()

    thread_files.join()


    # get the frames
>>>>>>> 47c04bfc
else:
    # just use cached
    for filename in os.listdir(BASE_PATH / "output"):
        path = BASE_PATH / "output" / filename
        with open(path, "r") as file:
            frame = file.read()
            frames.append(frame)
        break  # dont question this, I just need frames to have a single item
    HEIGHT = len(frames[0].splitlines())

    with open(BASE_PATH / "cache.json", "r") as f:
        data = json.load(f)

    if args.sound_flag_given:
        args.sound_saved_path = data["sound_saved_path"]
    else:
        args.sound_saved_path = None

print_verbose("-----------")


# print_verbose("ARGS FOR SAVING CACHE.JSON", args)

# save the caching arguments
with open(BASE_PATH / "cache.json", "w") as f:
    args_dict = {key: value for key, value in args._get_kwargs()}
    json.dump(args_dict, f, indent=2)


# Get the fetch output(neofetch/fastfetch)
if not args.fast_fetch:
    # Get Neofetch Output
    fetch_output = subprocess.check_output(
        ["neofetch"], shell=True, text=True
    ).splitlines()
    for i, line in enumerate(fetch_output):
        line = line[4:]  # i forgot what this does, but its important iirc.
        fetch_output[i] = line

    fetch_output.pop(0)
    fetch_output.pop(0)
    fetch_output.pop(0)
    fetch_output.pop(-1)
else:
    fetch_output = subprocess.check_output(
        ["fastfetch", "--logo", "none", "--pipe", "false"], text=True
    ).splitlines()

template_actual_width=None
# modifying template to account for the width of the chafa animation.
chafa_rows = frames[0].splitlines()
template = []
for y, fetch_line in enumerate(fetch_output):
    output = ""
    try:
        chafa_line = chafa_rows[y]
    except IndexError:
        chafa_line = ""

    width_to_offset = GAP + WIDTH

    # print("------------------ No idea whats happening here tbh")
    
    # Removing the dust that may appear with a padding
    output = (
        f"{(PAD_LEFT + (GAP * 2)) * ' '}{' ' * width_to_offset}{fetch_line}\n"
    ).rstrip()
    output_width_with_color = len(output)
    output_width = get_text_length_of_formatted_text(output)
    #print(f"fetch_line: '{fetch_line}'")
    #print(f"output: '{output}'")
    #print(f"output_width: {output_width}")
    #print(f"output_width_with_color: {output_width_with_color}")
    max_width = shutil.get_terminal_size().columns + output_width
    #print(f"max_width: '{max_width}'")

    cleaned_line = (output)[:max_width] + "\n"
    #print(f"cleaned_line: '{cleaned_line}'")
    template_actual_width = output_width  # TODO: maybe this should instead be the text_length_of_formatted_text(cleaned_line)

    """with open("debug.txt", "w") as f:
        f.writelines(
            [
                "fetch_line:\n",
                fetch_line,
                "\n--------\n",
                "output:\n",
                output,
                "\n--------\n",
                "output_width:\n",
                str(output_width),
                "\n--------\n",
                "output_width_with_color:\n",
                str(output_width_with_color),
                "\n--------\n",
                "I have no idea what this is(something):\n",
                str(width_for_safe_space),
                "\n--------\n",
                "max_width:\n",
                str(max_width),
                "\n--------\n",
                "cleaned_line:\n",
                cleaned_line,
            ]
        )"""
    # print(y)
    
    #if y == 1:
    #    raise SystemExit
    # 
    # 
    # 
    template.append(cleaned_line)

# writing the tempate to a file.
with open(BASE_PATH / "template.txt", "w") as f:
    f.writelines(template)
    # I just need to move this down, and also apply that padding thingy(for lines that dont have chafa anim)
    # so basically repeat what I have done but this time its for layout.
    # If I do this then I can get rid of the layout padding code on the last part. because the layout will already be fixed.
print_verbose("Template updated")

# for defining the positions of the cursor, that way I can set cursor pos and only redraw a portion of the text, not the entire text.
TOP = 2
LEFT = PAD_LEFT
RIGHT = WIDTH + PAD_LEFT
BOTTOM = HEIGHT  # + TOP

script_dir = os.path.dirname(__file__)
bash_script_name = "loop-anifetch.sh"
bash_script_name = "anifetch-static-resize2.sh"
script_path = os.path.join(script_dir, bash_script_name)
if not os.path.exists(script_path):
    script_path = bash_script_name


RIGHT = WIDTH + PAD_LEFT
BOTTOM = HEIGHT  # + TOP


if not args.benchmark:
    try:
        framerate_to_use = args.playback_rate
        if args.sound_flag_given:
            framerate_to_use = (
                args.framerate
            )  # ignore wanted playback rate so that desync doesn't happen

        script_args = [
            "bash",
            script_path,
            str(framerate_to_use),
            str(TOP),
            str(LEFT),
            str(RIGHT),
            str(BOTTOM),
            str(template_actual_width)
        ]
        if args.sound_flag_given:  # if user requested for sound to be played
            script_args.append(str(args.sound_saved_path))

        print(script_args)
        #raise SystemExit
        subprocess.call(
            script_args,
            text=True,
        )
    except KeyboardInterrupt:
        # Reset the terminal in case it doesnt render the user inputted text after Ctrl+C
        subprocess.call(["stty", "sane"])
else:
    print(f"It took {time.time() - st} seconds.")

if pathlib.Path(BASE_PATH / "video").exists():
    shutil.rmtree(BASE_PATH / "video")  # no need to keep the video frames.<|MERGE_RESOLUTION|>--- conflicted
+++ resolved
@@ -256,13 +256,15 @@
 
     if args.sound_flag_given:
         if args.sound:  # sound file given
-            print_verbose("Sound file to use:",args.sound)
+            print_verbose("Sound file to use:", args.sound)
             source = pathlib.Path(args.sound)
             dest = BASE_PATH / source.with_name(f"output_audio{source.suffix}")
             shutil.copy(source, dest)
             args.sound_saved_path = str(dest)
         else:
-            print_verbose("No sound file specified, will attempt to extract it from video.")
+            print_verbose(
+                "No sound file specified, will attempt to extract it from video."
+            )
             codec = check_codec_of_file(args.filename)
             ext = get_ext_from_codec(codec)
             audio_file = extract_audio_from_file(args.filename, ext)
@@ -363,81 +365,37 @@
     code.append("done")
 
 
-<<<<<<< HEAD
-    if args.sound_flag_given:
-        if args.sound:  # sound file given
-            print_verbose("Sound file to use:", args.sound)
-            source = pathlib.Path(args.sound)
-            dest = BASE_PATH / source.with_name(f"output_audio{source.suffix}")
-            shutil.copy(source, dest)
-            args.sound_saved_path = str(dest)
-        else:
-            print_verbose(
-                "No sound file specified, will attempt to extract it from video."
-            )
-            codec = check_codec_of_file(args.filename)
-            ext = get_ext_from_codec(codec)
-            audio_file = extract_audio_from_file(args.filename, ext)
-            print_verbose("Extracted audio file.")
-
-            args.sound_saved_path = str(audio_file)
-=======
 thread_ffmpeg = threading.Thread(target=ffmpeg_process)
->>>>>>> 47c04bfc
 
 # cache is invalid, re-render
 if should_update:
     print_verbose("SHOULD RENDER WITH CHAFA")
 
-<<<<<<< HEAD
-=======
     # delete all old frames
     shutil.rmtree(BASE_PATH / "video")
     os.mkdir(BASE_PATH / "video")
 
->>>>>>> 47c04bfc
     # If the new anim frames is shorter than the old one, then in /output there will be both new and old frames. Empty the directory to fix this.
     shutil.rmtree(BASE_PATH / "output")
     os.mkdir(BASE_PATH / "output")
 
     print_verbose("Emptied the output folder.")
 
-<<<<<<< HEAD
+    thread_files.start()
+
+    thread_ffmpeg.start()
+
+    thread_sound.start()
+
+
+    thread_ffmpeg.join()
+
+    thread_sound.join()
+
+    thread_files.join()
+
+
     # get the frames
-    animation_files = os.listdir(BASE_PATH / "video")
-    animation_files.sort()
-    for i, f in enumerate(animation_files):
-        # f = 00001.png
-        chafa_args = args.chafa_arguments.strip()
-        chafa_args += " --format symbols"  # Fixes https://github.com/Notenlish/anifetch/issues/1
-=======
-    thread_files.start()
-
-    thread_ffmpeg.start()
->>>>>>> 47c04bfc
-
-    thread_sound.start()
-
-
-<<<<<<< HEAD
-        # if wanted aspect ratio doesnt match source, chafa makes width as high as it can, and adjusts height accordingly.
-        # AKA: even if I specify 40x20, chafa might give me 40x11 or something like that.
-        if i == 0:
-            HEIGHT = len(frame.splitlines())
-            # dont question this, I need frames to have at least a single item
-            frames.append(
-                frame
-            )
-=======
-    thread_ffmpeg.join()
-
-    thread_sound.join()
-
-    thread_files.join()
-
-
-    # get the frames
->>>>>>> 47c04bfc
 else:
     # just use cached
     for filename in os.listdir(BASE_PATH / "output"):
