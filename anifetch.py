import argparse
import json
import os
import pathlib
import re
import shutil
import subprocess
import sys
import time
import threading
from PIL import Image
import numpy as np

def print_verbose(*msg):
    if args.verbose:
        print(*msg)


def strip_ansi(text):
    ansi_escape = re.compile(r"\x1b\[[0-9;]*m")
    return ansi_escape.sub("", text)


def get_text_length_of_formatted_text(text: str):
    text = strip_ansi(text)
    return len(text)


def get_ext_from_codec(codec: str):
    codec_extension_map = {
        "aac": "m4a",
        "mp3": "mp3",
        "opus": "opus",
        "vorbis": "ogg",
        "pcm_s16le": "wav",
        "flac": "flac",
        "alac": "m4a",
    }
    return codec_extension_map.get(codec, "bin")


def check_codec_of_file(file: str):
    ffprobe_cmd = [
        "ffprobe",
        "-v",
        "error",
        "-select_streams",
        "a:0",
        "-show_entries",
        "stream=codec_name",
        "-of",
        "default=nokey=1:noprint_wrappers=1",
        file,
    ]
    codec = str(subprocess.check_output(ffprobe_cmd, text=True).strip())
    return codec

<<<<<<< HEAD

def extract_audio_from_file(file: str, extension):
=======
def get_width_of_video(file:str):
    ffprobe_cmd = ["ffprobe", "-v", "error", "-select_streams", "v:0", "-show_entries", "stream=width", "-of", "default=nw=1:nk=1", file]
    vid_width = int(subprocess.check_output(ffprobe_cmd, text=True))
    return vid_width

def get_height_of_video(file:str):
    ffprobe_cmd = ["ffprobe", "-v", "error", "-select_streams", "v:0", "-show_entries", "stream=height", "-of", "default=nw=1:nk=1", file]
    vid_height = int(subprocess.check_output(ffprobe_cmd, text=True))
    return vid_height

def extract_audio_from_file(file:str, extension):
>>>>>>> 58fd823f
    audio_file = BASE_PATH / f"output_audio.{extension}"
    extract_cmd = [
        "ffmpeg",
        "-i",
        file,
        "-y",
        "-vn",
        "-c:a",
        "copy",
        "-loglevel",
        "quiet",
        audio_file,
    ]
    subprocess.call(extract_cmd)
    return audio_file


def get_data_path():
    xdg_data_home = os.environ.get(
        "XDG_DATA_HOME", os.path.expanduser("~/.local/share")
    )
    data_path = os.path.join(xdg_data_home, "anifetch")
    os.makedirs(data_path, exist_ok=True)
    return pathlib.Path(data_path)


def check_sound_flag():
    if "--sound" in sys.argv or "-s" in sys.argv:
        return True
    return False

def check_chroma_flag():
    if "--chroma" in sys.argv:
        return True
    return False


st = time.time()

GAP = 2
PAD_LEFT = 4

parser = argparse.ArgumentParser(
    prog="Anifetch",
    description="Allows you to use neofetch with video in terminal(using chafa).",
)
parser.add_argument(
    "-b",
    "--benchmark",
    default=False,
    help="For testing. Runs Anifetch without actually starting the animation.",
    action="store_true",
)
parser.add_argument(
    "-f",
    "--filename",
    "--file",
    required=True,
    help="Specify a file via this argument.",
    type=str,
)
parser.add_argument(
    "-w",
    "-W",
    "--width",
    default=40,
    help="Width of the chafa animation.",
    type=int,
)
parser.add_argument(
    "-H",
    "--height",
    default=20,
    help="Height of the chafa animation.",
    type=int,
)
parser.add_argument("-v", "--verbose", default=False, action="store_true")
parser.add_argument(
    "-r",
    "--framerate",
    default=10,
    help="Sets the framerate when extracting frames from ffmpeg.",
    type=int,
)
parser.add_argument(
    "-pr",
    "--playback-rate",
    default=10,
    help="Ignored when a sound is playing so that desync doesn't happen. Sets the playback rate of the animation. Not to be confused with the 'framerate' option. This basically sets for how long the script will wait before rendering new frame, while the framerate option affects how many frames are generated via ffmpeg.",
)
parser.add_argument(
    "-s",
    "--sound",
    required=False,
    nargs="?",
    help="Optional. Will playback a sound file while displaying the animation. If you give only -s without any sound file it will attempt to extract the sound from the video.",
    type=str,
)
parser.add_argument(
    "-fr",
    "--force-render",
    default=False,
    action="store_true",
    help="Disabled by default. Anifetch saves the filename to check if the file has changed, if the name is same, it won't render it again. If enabled, the video will be forcefully rendered, whether it has the same name or not. Please note that it only checks for filename, if you changed the framerate then you'll need to force render.",
)
parser.add_argument(
    "-c",
    "--chafa-arguments",
    default="--symbols ascii --fg-only",
    help="Specify the arguments to give to chafa. For more informations, use 'chafa --help'",
)
parser.add_argument(
    "-ff",
    "--fast-fetch",
    default=False,
    help="Add this argument if you want to use fastfetch instead. Note than fastfetch will be run with '--logo none'.",
    action="store_true",
)
parser.add_argument( 
    "--chroma",
    required=False,
    nargs="?",
    help="Add this argument to chromakey a hexadecimal color from the video using ffmpeg using syntax of '--chroma <hex color>:<similarity>:<blend>' with <hex-color> being 0xRRGGBB with a 0x as opposed to a # e.g. '--chroma 0xc82044:0.1:0.1'",
    type=str,
)
args = parser.parse_args()
args.sound_flag_given = check_sound_flag()  # adding this to the args so that it considers whether the flag was given or not and if the flag is given what the sound file was.
args.chroma_flag_given = check_chroma_flag()


BASE_PATH = get_data_path()

if not (BASE_PATH / "video").exists():
    os.mkdir(BASE_PATH / "video")
if not (BASE_PATH / "output").exists():
    os.mkdir(BASE_PATH / "output")

if not pathlib.Path(args.filename).exists():
    print("Couldn't find file", pathlib.Path(args.filename))
    raise FileNotFoundError(args.filename)


if args.sound_flag_given:
    if args.sound:
        pass
    else:
        codec = check_codec_of_file(args.filename)
        ext = get_ext_from_codec(codec)
        args.sound_saved_path = str(BASE_PATH / f"output_audio.{ext}")
if args.chroma_flag_given:
    if args.chroma.startswith("#"):
        sys.exit("Color for hex code starts with an '0x'! Not a '#'")

# check cache
old_filename = ""
should_update = False
try:
    args_dict = {key: value for key, value in args._get_kwargs()}
    if args.force_render:
        should_update = True
    else:
        with open(BASE_PATH / "cache.json", "r") as f:
            data = json.load(f)
        for key, value in args_dict.items():
            try:
                cached_value = data[key]
            except KeyError:
                should_update = True
                break
            if value != cached_value:  # check if all options match
                if key not in (
                    "playback_rate",
                    "verbose",
                    "fast_fetch",
                    "benchmark",
                    "force_render",
                ):  # These arguments don't invalidate the cache.
                    print_verbose(
                        f"{key} INVALID! Will cache again. Value:{value} Cache:{cached_value}",
                    )
                    should_update = True
                    print_verbose("Cache invalid, will cache again.")
except FileNotFoundError:
    should_update = True

if should_update:
    print("Caching...")


WIDTH = args.width
HEIGHT = args.height

# put cached frames here
frames: list[str] = []

def get_sound():
    print_verbose(args.sound_flag_given)

    if args.sound_flag_given:
        if args.sound:  # sound file given
            print_verbose("Sound file to use:", args.sound)
            source = pathlib.Path(args.sound)
            dest = BASE_PATH / source.with_name(f"output_audio{source.suffix}")
            shutil.copy(source, dest)
            args.sound_saved_path = str(dest)
        else:
            print_verbose(
                "No sound file specified, will attempt to extract it from video."
            )
            codec = check_codec_of_file(args.filename)
            ext = get_ext_from_codec(codec)
            audio_file = extract_audio_from_file(args.filename, ext)
            print_verbose("Extracted audio file.")

            args.sound_saved_path = str(audio_file)

        print_verbose(args.sound_saved_path)

thread_sound = threading.Thread(target=get_sound)

def chafa_process(f, ffmpeg_frame):
    WIDTH = args.width
    HEIGHT = args.height

    chafa_args = args.chafa_arguments.strip()
    chafa_args += " --format symbols"  # Fixes https://github.com/Notenlish/anifetch/issues/1

    path = BASE_PATH / "video" / f
    im = Image.fromarray(ffmpeg_frame)
    im.save(path, compress_level=0)
    chafa_cmd = [
        "chafa",
        *chafa_args.split(" "),
        # "--color-space=rgb",
        f"--size={WIDTH}x{HEIGHT}",
        path.as_posix(),
    ]
    frame = subprocess.check_output(
        chafa_cmd,
        text=True,
    )

    with open((BASE_PATH / "output" / f).with_suffix(".txt"), "w") as file:
        file.write(frame)

        # if wanted aspect ratio doesnt match source, chafa makes width as high as it can, and adjusts height accordingly.
        # AKA: even if I specify 40x20, chafa might give me 40x11 or something like that.
    HEIGHT = len(frame.splitlines())
    frames.append(frame) # dont question this, I need frames to have at least a single item

def ffmpeg_process():
    threads = []
    stderr = None if args.verbose else subprocess.PIPE
    vid_width = get_width_of_video(args.filename)     
    vid_height = get_height_of_video(args.filename)     
    if args.chroma_flag_given:
        ffmpeg_cmd = [
            "ffmpeg",
            "-i",
            f"{args.filename}",
            "-f",
            "image2pipe",
            "-vf",
            f"fps={args.framerate},chromakey={args.chroma}",
            "-pix_fmt",
            "rgb24",
            "-vcodec",
            "rawvideo",
            "-",
        ]
    else:
        ffmpeg_cmd = [
            "ffmpeg",
            "-i",
            f"{args.filename}",
            "-f",
            "image2pipe",
            "-vf",
            f"fps={args.framerate}",
            "-pix_fmt",
            "rgb24",
            "-vcodec",
            "rawvideo",
            "-",
        ]
    print_verbose(vid_width)
    print_verbose(vid_height)
    proc = subprocess.Popen(ffmpeg_cmd, stdout = subprocess.PIPE, stderr = stderr, bufsize=10**8)
    frame_size = vid_width * vid_height * 3
    i=1
    while True:
        raw_frame = proc.stdout.read(frame_size)
        if not raw_frame:
            break
        ffmpeg_frame = np.frombuffer(raw_frame, np.uint8).reshape((vid_height, vid_width, 3))
        f = str(i) + ".png"
        thread_chafa = threading.Thread(target=chafa_process, args=(f, ffmpeg_frame ))
        thread_chafa.start()
        threads.append(thread_chafa)
        print_verbose("Launching chafa thread")
        i=i+1


    for i in enumerate(threads):
        thread_chafa.join()

thread_ffmpeg = threading.Thread(target=ffmpeg_process)

# cache is invalid, re-render
if should_update:
    print_verbose("SHOULD RENDER WITH CHAFA")

    # delete all old frames
    shutil.rmtree(BASE_PATH / "video")
    os.mkdir(BASE_PATH / "video")

    # If the new anim frames is shorter than the old one, then in /output there will be both new and old frames. Empty the directory to fix this.
    shutil.rmtree(BASE_PATH / "output")
    os.mkdir(BASE_PATH / "output")

    print_verbose("Emptied the output folder.")

    thread_ffmpeg.start()

    thread_sound.start()

    thread_ffmpeg.join()

    thread_sound.join()

    # get the frames
else:
    # just use cached
    for filename in os.listdir(BASE_PATH / "output"):
        path = BASE_PATH / "output" / filename
        with open(path, "r") as file:
            frame = file.read()
            frames.append(frame)
        break  # dont question this, I just need frames to have a single item
    HEIGHT = len(frames[0].splitlines())

    with open(BASE_PATH / "cache.json", "r") as f:
        data = json.load(f)

    if args.sound_flag_given:
        args.sound_saved_path = data["sound_saved_path"]
    else:
        args.sound_saved_path = None

print_verbose("-----------")


# print_verbose("ARGS FOR SAVING CACHE.JSON", args)

# save the caching arguments
with open(BASE_PATH / "cache.json", "w") as f:
    args_dict = {key: value for key, value in args._get_kwargs()}
    json.dump(args_dict, f, indent=2)


# Get the fetch output(neofetch/fastfetch)
if not args.fast_fetch:
    # Get Neofetch Output
    fetch_output = subprocess.check_output(
        ["neofetch"], shell=True, text=True
    ).splitlines()
    for i, line in enumerate(fetch_output):
        line = line[4:]  # i forgot what this does, but its important iirc.
        fetch_output[i] = line

    fetch_output.pop(0)
    fetch_output.pop(0)
    fetch_output.pop(0)
    fetch_output.pop(-1)
else:
    fetch_output = subprocess.check_output(
        ["fastfetch", "--logo", "none", "--pipe", "false"], text=True
    ).splitlines()

template_actual_width=None
# modifying template to account for the width of the chafa animation.
chafa_rows = frames[0].splitlines()
template = []
for y, fetch_line in enumerate(fetch_output):
    output = ""
    try:
        chafa_line = chafa_rows[y]
    except IndexError:
        chafa_line = ""

    width_to_offset = GAP + WIDTH

    # print("------------------ No idea whats happening here tbh")
    
    # Removing the dust that may appear with a padding
    output = (
        f"{(PAD_LEFT + (GAP * 2)) * ' '}{' ' * width_to_offset}{fetch_line}\n"
    ).rstrip()
    output_width_with_color = len(output)
    output_width = get_text_length_of_formatted_text(output)
    #print(f"fetch_line: '{fetch_line}'")
    #print(f"output: '{output}'")
    #print(f"output_width: {output_width}")
    #print(f"output_width_with_color: {output_width_with_color}")
    max_width = shutil.get_terminal_size().columns + output_width
    #print(f"max_width: '{max_width}'")

    cleaned_line = (output)[:max_width] + "\n"
    #print(f"cleaned_line: '{cleaned_line}'")
    template_actual_width = output_width  # TODO: maybe this should instead be the text_length_of_formatted_text(cleaned_line)

    """with open("debug.txt", "w") as f:
        f.writelines(
            [
                "fetch_line:\n",
                fetch_line,
                "\n--------\n",
                "output:\n",
                output,
                "\n--------\n",
                "output_width:\n",
                str(output_width),
                "\n--------\n",
                "output_width_with_color:\n",
                str(output_width_with_color),
                "\n--------\n",
                "I have no idea what this is(something):\n",
                str(width_for_safe_space),
                "\n--------\n",
                "max_width:\n",
                str(max_width),
                "\n--------\n",
                "cleaned_line:\n",
                cleaned_line,
            ]
        )"""
    # print(y)
    
    #if y == 1:
    #    raise SystemExit
    # 
    # 
    # 
    template.append(cleaned_line)

# writing the tempate to a file.
with open(BASE_PATH / "template.txt", "w") as f:
    f.writelines(template)
    # I just need to move this down, and also apply that padding thingy(for lines that dont have chafa anim)
    # so basically repeat what I have done but this time its for layout.
    # If I do this then I can get rid of the layout padding code on the last part. because the layout will already be fixed.
print_verbose("Template updated")

# for defining the positions of the cursor, that way I can set cursor pos and only redraw a portion of the text, not the entire text.
TOP = 2
LEFT = PAD_LEFT
RIGHT = WIDTH + PAD_LEFT
BOTTOM = HEIGHT  # + TOP

script_dir = os.path.dirname(__file__)
bash_script_name = "loop-anifetch.sh"
bash_script_name = "anifetch-static-resize2.sh"
script_path = os.path.join(script_dir, bash_script_name)
if not os.path.exists(script_path):
    script_path = bash_script_name


RIGHT = WIDTH + PAD_LEFT
BOTTOM = HEIGHT  # + TOP


if not args.benchmark:
    try:
        framerate_to_use = args.playback_rate
        if args.sound_flag_given:
            framerate_to_use = (
                args.framerate
            )  # ignore wanted playback rate so that desync doesn't happen

        script_args = [
            "bash",
            script_path,
            str(framerate_to_use),
            str(TOP),
            str(LEFT),
            str(RIGHT),
            str(BOTTOM),
            str(template_actual_width)
        ]
        if args.sound_flag_given:  # if user requested for sound to be played
            script_args.append(str(args.sound_saved_path))

        print(script_args)
        #raise SystemExit
        subprocess.call(
            script_args,
            text=True,
        )
    except KeyboardInterrupt:
        # Reset the terminal in case it doesnt render the user inputted text after Ctrl+C
        subprocess.call(["stty", "sane"])
else:
    print(f"It took {time.time() - st} seconds.")

if pathlib.Path(BASE_PATH / "video").exists():
    shutil.rmtree(BASE_PATH / "video")  # no need to keep the video frames.<|MERGE_RESOLUTION|>--- conflicted
+++ resolved
@@ -55,10 +55,6 @@
     codec = str(subprocess.check_output(ffprobe_cmd, text=True).strip())
     return codec
 
-<<<<<<< HEAD
-
-def extract_audio_from_file(file: str, extension):
-=======
 def get_width_of_video(file:str):
     ffprobe_cmd = ["ffprobe", "-v", "error", "-select_streams", "v:0", "-show_entries", "stream=width", "-of", "default=nw=1:nk=1", file]
     vid_width = int(subprocess.check_output(ffprobe_cmd, text=True))
@@ -70,7 +66,6 @@
     return vid_height
 
 def extract_audio_from_file(file:str, extension):
->>>>>>> 58fd823f
     audio_file = BASE_PATH / f"output_audio.{extension}"
     extract_cmd = [
         "ffmpeg",
