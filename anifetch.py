import argparse
import json
import os
import pathlib
import re
import shutil
import subprocess
import sys
import time


def print_verbose(*msg):
    if args.verbose:
        print(*msg)


def strip_ansi(text):
    ansi_escape = re.compile(r"\x1b\[[0-9;]*m")
    return ansi_escape.sub("", text)


def get_text_length_of_formatted_text(text: str):
    text = strip_ansi(text)
    return len(text)


def get_ext_from_codec(codec: str):
    codec_extension_map = {
        "aac": "m4a",
        "mp3": "mp3",
        "opus": "opus",
        "vorbis": "ogg",
        "pcm_s16le": "wav",
        "flac": "flac",
        "alac": "m4a",
    }
    return codec_extension_map.get(codec, "bin")


def check_codec_of_file(file: str):
    ffprobe_cmd = [
        "ffprobe",
        "-v",
        "error",
        "-select_streams",
        "a:0",
        "-show_entries",
        "stream=codec_name",
        "-of",
        "default=nokey=1:noprint_wrappers=1",
        file,
    ]
    codec = str(subprocess.check_output(ffprobe_cmd, text=True).strip())
    return codec


def extract_audio_from_file(file: str, extension):
    audio_file = BASE_PATH / f"output_audio.{extension}"
    extract_cmd = [
        "ffmpeg",
        "-i",
        file,
        "-y",
        "-vn",
        "-c:a",
        "copy",
        "-loglevel",
        "quiet",
        audio_file,
    ]
    subprocess.call(extract_cmd)
    return audio_file


def get_data_path():
    xdg_data_home = os.environ.get(
        "XDG_DATA_HOME", os.path.expanduser("~/.local/share")
    )
    data_path = os.path.join(xdg_data_home, "anifetch")
    os.makedirs(data_path, exist_ok=True)
    return pathlib.Path(data_path)


def check_sound_flag():
    if "--sound" in sys.argv or "-s" in sys.argv:
        return True
    return False

def check_chroma_flag():
    if "--chroma" in sys.argv:
        return True
    return False


st = time.time()

GAP = 2
PAD_LEFT = 4

parser = argparse.ArgumentParser(
    prog="Anifetch",
    description="Allows you to use neofetch with video in terminal(using chafa).",
)
parser.add_argument(
    "-b",
    "--benchmark",
    default=False,
    help="For testing. Runs Anifetch without actually starting the animation.",
    action="store_true",
)
parser.add_argument(
    "-f",
    "--filename",
    "--file",
    required=True,
    help="Specify a file via this argument.",
    type=str,
)
parser.add_argument(
    "-w",
    "-W",
    "--width",
    default=40,
    help="Width of the chafa animation.",
    type=int,
)
parser.add_argument(
    "-H",
    "--height",
    default=20,
    help="Height of the chafa animation.",
    type=int,
)
parser.add_argument("-v", "--verbose", default=False, action="store_true")
parser.add_argument(
    "-r",
    "--framerate",
    default=10,
    help="Sets the framerate when extracting frames from ffmpeg.",
    type=int,
)
parser.add_argument(
    "-pr",
    "--playback-rate",
    default=10,
    help="Ignored when a sound is playing so that desync doesn't happen. Sets the playback rate of the animation. Not to be confused with the 'framerate' option. This basically sets for how long the script will wait before rendering new frame, while the framerate option affects how many frames are generated via ffmpeg.",
)
parser.add_argument(
    "-s",
    "--sound",
    required=False,
    nargs="?",
    help="Optional. Will playback a sound file while displaying the animation. If you give only -s without any sound file it will attempt to extract the sound from the video.",
    type=str,
)
parser.add_argument(
    "-fr",
    "--force-render",
    default=False,
    action="store_true",
    help="Disabled by default. Anifetch saves the filename to check if the file has changed, if the name is same, it won't render it again. If enabled, the video will be forcefully rendered, whether it has the same name or not. Please note that it only checks for filename, if you changed the framerate then you'll need to force render.",
)
parser.add_argument(
    "-c",
    "--chafa-arguments",
    default="--symbols ascii --fg-only",
    help="Specify the arguments to give to chafa. For more informations, use 'chafa --help'",
)
parser.add_argument(
    "-ff",
    "--fast-fetch",
    default=False,
    help="Add this argument if you want to use fastfetch instead. Note than fastfetch will be run with '--logo none'.",
    action="store_true",
)
parser.add_argument( 
    "--chroma",
    required=False,
    nargs="?",
    help="Add this argument to chromakey a hexadecimal color from the video using ffmpeg using syntax of '--chroma <hex color>:<similarity>:<blend>' with <hex-color> being 0xRRGGBB with a 0x as opposed to a # e.g. '--chroma 0xc82044:0.1:0.1'",
    type=str,
)
args = parser.parse_args()
args.sound_flag_given = check_sound_flag()  # adding this to the args so that it considers whether the flag was given or not and if the flag is given what the sound file was.
args.chroma_flag_given = check_chroma_flag()


BASE_PATH = get_data_path()

if not (BASE_PATH / "video").exists():
    os.mkdir(BASE_PATH / "video")
if not (BASE_PATH / "output").exists():
    os.mkdir(BASE_PATH / "output")

if not pathlib.Path(args.filename).exists():
    print("Couldn't find file", pathlib.Path(args.filename))
    raise FileNotFoundError(args.filename)


if args.sound_flag_given:
    if args.sound:
        pass
    else:
        codec = check_codec_of_file(args.filename)
        ext = get_ext_from_codec(codec)
        args.sound_saved_path = str(BASE_PATH / f"output_audio.{ext}")

if args.chroma_flag_given:
    if args.chroma.startswith("#"):
        sys.exit("Color for hex code starts with an '0x'! Not a '#'")




# check cache
old_filename = ""
should_update = False
try:
    args_dict = {key: value for key, value in args._get_kwargs()}
    if args.force_render:
        should_update = True
    else:
        with open(BASE_PATH / "cache.json", "r") as f:
            data = json.load(f)
        for key, value in args_dict.items():
            try:
                cached_value = data[key]
            except KeyError:
                should_update = True
                break
            if value != cached_value:  # check if all options match
                if key not in (
                    "playback_rate",
                    "verbose",
                    "fast_fetch",
                    "benchmark",
                    "force_render",
                ):  # These arguments don't invalidate the cache.
                    print_verbose(
                        f"{key} INVALID! Will cache again. Value:{value} Cache:{cached_value}",
                    )
                    should_update = True
                    print_verbose("Cache invalid, will cache again.")
except FileNotFoundError:
    should_update = True

if should_update:
    print("Caching...")


WIDTH = args.width
HEIGHT = args.height


# put cached frames here
frames: list[str] = []

# cache is invalid, re-render
if should_update:
    print_verbose("SHOULD RENDER WITH CHAFA")

    # delete all old frames
    shutil.rmtree(BASE_PATH / "video")
    os.mkdir(BASE_PATH / "video")

    stdout = None if args.verbose else subprocess.DEVNULL
    stderr = None if args.verbose else subprocess.STDOUT

<<<<<<< HEAD
    subprocess.call(
        [
            "ffmpeg",
            "-i",
            f"{args.filename}",
            "-vf",
            f"fps={args.framerate},format=rgba",
            str(BASE_PATH / "video/%05d.png"),
        ],
        stdout=stdout,
        stderr=stderr,
    )
=======
    if args.chroma_flag_given:
        subprocess.call(
            [
                "ffmpeg",
                "-i",
                f"{args.filename}",
                "-vf",
                f"fps={args.framerate},format=rgba,chromakey={args.chroma}",
                str(BASE_PATH / "video/%05d.png"),
            ],
            stdout=stdout,
            stderr=stderr,
        )
    else:
        subprocess.call(
            [
                "ffmpeg",
                "-i",
                f"{args.filename}",
                "-vf",
                f"fps={args.framerate},format=rgba",
                str(BASE_PATH / "video/%05d.png"),
            ],
            stdout=stdout,
            stderr=stderr,
        )
>>>>>>> 6a4b7b33

    print_verbose(args.sound_flag_given)

    if args.sound_flag_given:
        if args.sound:  # sound file given
            print_verbose("Sound file to use:", args.sound)
            source = pathlib.Path(args.sound)
            dest = BASE_PATH / source.with_name(f"output_audio{source.suffix}")
            shutil.copy(source, dest)
            args.sound_saved_path = str(dest)
        else:
            print_verbose(
                "No sound file specified, will attempt to extract it from video."
            )
            codec = check_codec_of_file(args.filename)
            ext = get_ext_from_codec(codec)
            audio_file = extract_audio_from_file(args.filename, ext)
            print_verbose("Extracted audio file.")

            args.sound_saved_path = str(audio_file)

        print_verbose(args.sound_saved_path)

    # If the new anim frames is shorter than the old one, then in /output there will be both new and old frames. Empty the directory to fix this.
    shutil.rmtree(BASE_PATH / "output")
    os.mkdir(BASE_PATH / "output")

    print_verbose("Emptied the output folder.")

    # get the frames
    animation_files = os.listdir(BASE_PATH / "video")
    animation_files.sort()
    for i, f in enumerate(animation_files):
        # f = 00001.png
        chafa_args = args.chafa_arguments.strip()
        chafa_args += " --format symbols"  # Fixes https://github.com/Notenlish/anifetch/issues/1

        path = BASE_PATH / "video" / f
        chafa_cmd = [
            "chafa",
            *chafa_args.split(" "),
            # "--color-space=rgb",
            f"--size={WIDTH}x{HEIGHT}",
            path.as_posix(),
        ]
        frame = subprocess.check_output(
            chafa_cmd,
            text=True,
        )

        with open((BASE_PATH / "output" / f).with_suffix(".txt"), "w") as file:
            file.write(frame)

        # if wanted aspect ratio doesnt match source, chafa makes width as high as it can, and adjusts height accordingly.
        # AKA: even if I specify 40x20, chafa might give me 40x11 or something like that.
        if i == 0:
            HEIGHT = len(frame.splitlines())
            # dont question this, I need frames to have at least a single item
            frames.append(
                frame
            )
else:
    # just use cached
    for filename in os.listdir(BASE_PATH / "output"):
        path = BASE_PATH / "output" / filename
        with open(path, "r") as file:
            frame = file.read()
            frames.append(frame)
        break  # dont question this, I just need frames to have a single item
    HEIGHT = len(frames[0].splitlines())

    with open(BASE_PATH / "cache.json", "r") as f:
        data = json.load(f)

    if args.sound_flag_given:
        args.sound_saved_path = data["sound_saved_path"]
    else:
        args.sound_saved_path = None

print_verbose("-----------")


# print_verbose("ARGS FOR SAVING CACHE.JSON", args)

# save the caching arguments
with open(BASE_PATH / "cache.json", "w") as f:
    args_dict = {key: value for key, value in args._get_kwargs()}
    json.dump(args_dict, f, indent=2)


# Get the fetch output(neofetch/fastfetch)
if not args.fast_fetch:
    # Get Neofetch Output
    fetch_output = subprocess.check_output(
        ["neofetch"], shell=True, text=True
    ).splitlines()
    for i, line in enumerate(fetch_output):
        line = line[4:]  # i forgot what this does, but its important iirc.
        fetch_output[i] = line

    fetch_output.pop(0)
    fetch_output.pop(0)
    fetch_output.pop(0)
    fetch_output.pop(-1)
else:
    fetch_output = subprocess.check_output(
        ["fastfetch", "--logo", "none", "--pipe", "false"], text=True
    ).splitlines()

template_actual_width=None
# modifying template to account for the width of the chafa animation.
chafa_rows = frames[0].splitlines()
template = []
for y, fetch_line in enumerate(fetch_output):
    output = ""
    try:
        chafa_line = chafa_rows[y]
    except IndexError:
        chafa_line = ""

    width_to_offset = GAP + WIDTH

    # print("------------------ No idea whats happening here tbh")
    
    # Removing the dust that may appear with a padding
    output = (
        f"{(PAD_LEFT + (GAP * 2)) * ' '}{' ' * width_to_offset}{fetch_line}\n"
    ).rstrip()
    output_width_with_color = len(output)
    output_width = get_text_length_of_formatted_text(output)
    #print(f"fetch_line: '{fetch_line}'")
    #print(f"output: '{output}'")
    #print(f"output_width: {output_width}")
    #print(f"output_width_with_color: {output_width_with_color}")
    max_width = shutil.get_terminal_size().columns + output_width
    #print(f"max_width: '{max_width}'")

    width_for_safe_space = 4 # max_width - len(output)
    #print(f"I have no idea what this is(something): '{width_for_safe_space}'")

    cleaned_line = (output + " " * width_for_safe_space)[:max_width] + "\n"
    #print(f"cleaned_line: '{cleaned_line}'")
    template_actual_width = output_width  # TODO: maybe this should instead be the text_length_of_formatted_text(cleaned_line)

    """with open("debug.txt", "w") as f:
        f.writelines(
            [
                "fetch_line:\n",
                fetch_line,
                "\n--------\n",
                "output:\n",
                output,
                "\n--------\n",
                "output_width:\n",
                str(output_width),
                "\n--------\n",
                "output_width_with_color:\n",
                str(output_width_with_color),
                "\n--------\n",
                "I have no idea what this is(something):\n",
                str(width_for_safe_space),
                "\n--------\n",
                "max_width:\n",
                str(max_width),
                "\n--------\n",
                "cleaned_line:\n",
                cleaned_line,
            ]
        )"""
    # print(y)
    
    #if y == 1:
    #    raise SystemExit
    # 
    # 
    # 
    template.append(cleaned_line)

# writing the tempate to a file.
with open(BASE_PATH / "template.txt", "w") as f:
    f.writelines(template)
    # I just need to move this down, and also apply that padding thingy(for lines that dont have chafa anim)
    # so basically repeat what I have done but this time its for layout.
    # If I do this then I can get rid of the layout padding code on the last part. because the layout will already be fixed.
print_verbose("Template updated")

# for defining the positions of the cursor, that way I can set cursor pos and only redraw a portion of the text, not the entire text.
TOP = 2
LEFT = PAD_LEFT
RIGHT = WIDTH + PAD_LEFT
BOTTOM = HEIGHT  # + TOP

script_dir = os.path.dirname(__file__)
bash_script_name = "loop-anifetch.sh"
bash_script_name = "anifetch-static-resize2.sh"
script_path = os.path.join(script_dir, bash_script_name)
if not os.path.exists(script_path):
    script_path = bash_script_name


RIGHT = WIDTH + PAD_LEFT
BOTTOM = HEIGHT  # + TOP


if not args.benchmark:
    try:
        framerate_to_use = args.playback_rate
        if args.sound_flag_given:
            framerate_to_use = (
                args.framerate
            )  # ignore wanted playback rate so that desync doesn't happen

        script_args = [
            "bash",
            script_path,
            str(framerate_to_use),
            str(TOP),
            str(LEFT),
            str(RIGHT),
            str(BOTTOM),
            str(template_actual_width)
        ]
        if args.sound_flag_given:  # if user requested for sound to be played
            script_args.append(str(args.sound_saved_path))

        print(script_args)
        #raise SystemExit
        subprocess.call(
            script_args,
            text=True,
        )
    except KeyboardInterrupt:
        # Reset the terminal in case it doesnt render the user inputted text after Ctrl+C
        subprocess.call(["stty", "sane"])
else:
    print(f"It took {time.time() - st} seconds.")

if pathlib.Path(BASE_PATH / "video").exists():
    shutil.rmtree(BASE_PATH / "video")  # no need to keep the video frames.<|MERGE_RESOLUTION|>--- conflicted
+++ resolved
@@ -266,20 +266,6 @@
     stdout = None if args.verbose else subprocess.DEVNULL
     stderr = None if args.verbose else subprocess.STDOUT
 
-<<<<<<< HEAD
-    subprocess.call(
-        [
-            "ffmpeg",
-            "-i",
-            f"{args.filename}",
-            "-vf",
-            f"fps={args.framerate},format=rgba",
-            str(BASE_PATH / "video/%05d.png"),
-        ],
-        stdout=stdout,
-        stderr=stderr,
-    )
-=======
     if args.chroma_flag_given:
         subprocess.call(
             [
@@ -306,7 +292,6 @@
             stdout=stdout,
             stderr=stderr,
         )
->>>>>>> 6a4b7b33
 
     print_verbose(args.sound_flag_given)
 
